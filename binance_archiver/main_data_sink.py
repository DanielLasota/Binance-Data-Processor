--- conflicted
+++ resolved
@@ -7,13 +7,6 @@
 if __name__ == "__main__":
 
     load_dotenv('binance-archiver.env')
-<<<<<<< HEAD
-    config = load_config('almost_production_config.json')
-
-    client = SecretClient(
-        vault_url=os.environ.get('VAULT_URL'),
-        credential=DefaultAzureCredential()
-=======
     config_from_json = load_config_from_json(json_filename='almost_production_config.json')
 
     data_sink_config = DataSinkConfig(
@@ -28,7 +21,6 @@
             "websocket_life_time_seconds": config_from_json["websocket_life_time_seconds"]
         },
         data_save_target=config_from_json['data_save_target']
->>>>>>> 2f6efa47
     )
 
     data_sink = launch_data_sink(data_sink_config=data_sink_config)
