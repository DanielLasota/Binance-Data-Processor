import asyncio
import json
import logging
import threading
import time
import traceback
import websockets

from websockets.legacy.client import WebSocketClientProtocol

from binance_archiver.enum_.asset_parameters import AssetParameters
from binance_archiver.enum_.market_enum import Market
from binance_archiver.enum_.stream_type_enum import StreamType
from binance_archiver.difference_depth_queue import DifferenceDepthQueue
from binance_archiver.trade_queue import TradeQueue
from binance_archiver.stream_id import StreamId
from binance_archiver.exceptions import WrongListInstanceException, PairsLengthException
from binance_archiver.blackout_supervisor import BlackoutSupervisor
from binance_archiver.url_factory import URLFactory


class StreamListener:
    __slots__ = [
        'logger',
        'queue',
        'asset_parameters',
        'id',
        'thread',
        '_stop_event',
        '_ws_lock',
        '_ws',
        '_url',
        '_loop',
        '_blackout_supervisor',
    ]

    def __init__(
        self,
        queue: TradeQueue | DifferenceDepthQueue,
        asset_parameters: AssetParameters
    ):

        if not isinstance(asset_parameters.pairs, list):
            raise WrongListInstanceException('pairs argument is not a list')
        if len(asset_parameters.pairs) == 0:
            raise PairsLengthException('pairs len is zero')

        self.logger = logging.getLogger('binance_data_sink')
        self.queue = queue
        self.asset_parameters = asset_parameters

        self.id: StreamId = StreamId(pairs=self.asset_parameters.pairs)
        self.thread: threading.Thread | None = None
        self._stop_event = threading.Event()
        self._ws_lock = threading.Lock()
        self._ws: WebSocketClientProtocol | None = None

        if self.asset_parameters.stream_type == StreamType.TRADE_STREAM:
            self._url = URLFactory.get_trade_stream_url(asset_parameters)
        else:
            self._url = URLFactory.get_difference_depth_stream_url(asset_parameters)

        self._blackout_supervisor = BlackoutSupervisor(
            asset_parameters=asset_parameters,
            on_error_callback=lambda: self.restart_websocket_app(),
            max_interval_without_messages_in_seconds=20 if self.asset_parameters.market is Market.COIN_M_FUTURES else 15,
        )

    def start_websocket_app(self):
        self._stop_event.clear()
        self.logger.info(f"{self.asset_parameters.market} {self.asset_parameters.stream_type} {self.id.start_timestamp} Starting streamListener")
        self.thread = threading.Thread(target=self._run_event_loop, daemon=True)
        self.thread.start()
        self._blackout_supervisor.run()

    def restart_websocket_app(self):
        self.logger.warning(f"{self.asset_parameters} {self.asset_parameters} {self.asset_parameters} Restarting streamListener")
        self.close_websocket()
        self.start_websocket_app()

    def close_websocket_app(self):
        self.logger.info(f"{self.asset_parameters.market} {self.asset_parameters.stream_type} {self.id.start_timestamp} Closing StreamListener")
        self.close_websocket()
        self._blackout_supervisor.shutdown_supervisor()

    def close_websocket(self):
        self._blackout_supervisor.shutdown_supervisor()
        self._stop_event.set()
        with self._ws_lock:
            if self._ws:
                try:
                    asyncio.run_coroutine_threadsafe(self._ws.close(), self._loop)
                except Exception as e:
                    self.logger.exception(f"Error while closing the websocket: {e}")

        if self.thread and self.thread.is_alive():
            self.thread.join()
        self.thread = None

    def change_subscription(self, pair: str, action: str):
        pair = pair.lower()
        method = None
        if action.lower() == "subscribe":
            method = "SUBSCRIBE"
        elif action.lower() == "unsubscribe":
            method = "UNSUBSCRIBE"

        if not method:
            self.logger.error(f"Unknown action: {action}, skipping subscription change.")
            return

        message = {}
        if self.asset_parameters.stream_type == StreamType.TRADE_STREAM:
            message = {
                "method": method,
                "params": [f"{pair}@trade"],
                "id": 1
            }
        elif self.asset_parameters.stream_type == StreamType.DIFFERENCE_DEPTH_STREAM:
            message = {
                "method": method,
                "params": [f"{pair}@depth@100ms"],
                "id": 1
            }

        loop = getattr(self, '_loop', None)
        if loop is not None and loop.is_running():
            def _do_send():
                asyncio.create_task(self._send_message(json.dumps(message)))
            loop.call_soon_threadsafe(_do_send)
        else:
            self.logger.error(f"Loop is not running, cannot {action} for pair={pair}.")

    def _run_event_loop(self):
        loop = asyncio.new_event_loop()
        asyncio.set_event_loop(loop)
        self._loop = loop

        try:
            loop.run_until_complete(self._main_coroutine())
        finally:
            loop.run_until_complete(loop.shutdown_asyncgens())
            loop.close()

    async def _main_coroutine(self):
        while not self._stop_event.is_set():
            try:
                async with websockets.connect(self._url) as ws:
                    # self.logger.info(f"WebSocket connected: {self._url}")
                    with self._ws_lock:
                        self._ws = ws

                    await self._listen_messages(ws)

            except (OSError, websockets.exceptions.ConnectionClosed) as e:
                self.logger.error(f"Connection error/reconnect for {self.market} {self.stream_type}: {e}")
                await asyncio.sleep(2)
            except Exception as e:
                self.logger.error(f"Unexpected error in _main_coroutine: {e}")
                self.logger.error(traceback.format_exc())
                await asyncio.sleep(2)
            finally:
                with self._ws_lock:
                    self._ws = None

    async def _listen_messages(self, ws: WebSocketClientProtocol):
        while not self._stop_event.is_set():
            try:
                message = await ws.recv()
            except websockets.exceptions.ConnectionClosed:
<<<<<<< HEAD
                self.logger.warning(f"{self.market} {self.stream_type} WebSocket closed remotely.")
=======
                self.logger.warning(f"{self.asset_parameters.market} {self.asset_parameters.stream_type} WebSocket closed remotely.")
>>>>>>> 2f6efa47
                break

            self._blackout_supervisor.notify()
            self._handle_incoming_message(message)

    def _handle_incoming_message(self, raw_message: str):
        timestamp_of_receive = int(time.time() * 1000 + 0.5)

        # self.logger.info(f"self.id.start_timestamp: {self.id.start_timestamp} {raw_message}")

        if 'stream' in raw_message:
            if self.asset_parameters.stream_type == StreamType.DIFFERENCE_DEPTH_STREAM:
                self.queue.put_queue_message(
                    stream_listener_id=self.id,
                    message=raw_message,
                    timestamp_of_receive=timestamp_of_receive
                )
            elif self.asset_parameters.stream_type == StreamType.TRADE_STREAM:
                self.queue.put_trade_message(
                    stream_listener_id=self.id,
                    message=raw_message,
                    timestamp_of_receive=timestamp_of_receive
                )
            else:
                self.logger.error(f"Unknown stream_type: {self.asset_parameters.stream_type}, ignoring message.")

    async def _send_message(self, message: str):
        with self._ws_lock:
            if not self._ws:
                self.logger.error("Cannot send message – websocket is None.")
                return
            ws = self._ws

        try:
            await ws.send(message)
        except Exception as e:
            self.logger.error(f"Error while sending message: {e}")<|MERGE_RESOLUTION|>--- conflicted
+++ resolved
@@ -168,11 +168,7 @@
             try:
                 message = await ws.recv()
             except websockets.exceptions.ConnectionClosed:
-<<<<<<< HEAD
-                self.logger.warning(f"{self.market} {self.stream_type} WebSocket closed remotely.")
-=======
                 self.logger.warning(f"{self.asset_parameters.market} {self.asset_parameters.stream_type} WebSocket closed remotely.")
->>>>>>> 2f6efa47
                 break
 
             self._blackout_supervisor.notify()
