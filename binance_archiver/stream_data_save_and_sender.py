from __future__ import annotations

import io
import logging
import threading
import time
import zipfile
from collections import defaultdict
import re

<<<<<<< HEAD
import boto3
from azure.storage.blob import BlobServiceClient
=======
# import azure.storage.blob
import boto3
>>>>>>> 2f6efa47
from botocore.config import Config

from binance_archiver import DataSinkConfig
from binance_archiver.enum_.asset_parameters import AssetParameters
from binance_archiver.difference_depth_queue import DifferenceDepthQueue
from binance_archiver.enum_.data_save_target_enum import DataSaveTarget
from binance_archiver.exceptions import BadStorageConnectionParameters
from binance_archiver.queue_pool import ListenerQueuePool, DataSinkQueuePool
from binance_archiver.enum_.storage_connection_parameters import StorageConnectionParameters
from binance_archiver.timestamps_generator import TimestampsGenerator
from binance_archiver.trade_queue import TradeQueue


class StreamDataSaverAndSender:

    __slots__ = [
        '_logger',
        'queue_pool',
        'data_sink_config',
        'global_shutdown_flag',
        '_stream_message_pair_pattern',
        's3_client',
        'azure_container_client'
    ]

    def __init__(
        self,
        queue_pool: DataSinkQueuePool | ListenerQueuePool,
        data_sink_config: DataSinkConfig,
        global_shutdown_flag: threading.Event = threading.Event()
    ):
        self._logger = logging.getLogger('binance_data_sink')
        self.queue_pool = queue_pool
        self.data_sink_config = data_sink_config
        self.global_shutdown_flag = global_shutdown_flag
        self._stream_message_pair_pattern = re.compile(r'"stream":"(\w+)@')

    def run(self):

        if self.data_sink_config.data_save_target in [DataSaveTarget.BACKBLAZE, DataSaveTarget.AZURE_BLOB]:
            self.setup_cloud_storage_client()

        for (market, stream_type), queue in self.queue_pool.queue_lookup.items():
            asset_parameters = AssetParameters(
                market=market,
                stream_type=stream_type,
                pairs=[]
            )
            self.start_stream_writer(
                queue=queue,
                asset_parameters=asset_parameters
            )

    def setup_cloud_storage_client(self):

        azure_params_ok = (
                self.data_sink_config.storage_connection_parameters.azure_blob_parameters_with_key is not None
                and self.data_sink_config.storage_connection_parameters.azure_container_name is not None
        )

        backblaze_params_ok = (
                self.data_sink_config.storage_connection_parameters.backblaze_access_key_id is not None
                and self.data_sink_config.storage_connection_parameters.backblaze_secret_access_key is not None
                and self.data_sink_config.storage_connection_parameters.backblaze_endpoint_url is not None
                and self.data_sink_config.storage_connection_parameters.backblaze_bucket_name is not None
        )

        if not azure_params_ok and not backblaze_params_ok:
            raise BadStorageConnectionParameters(
                "At least one set of storage parameters (Azure or Backblaze) "
                "must be fully specified. Also whilst creating from os env using:"
                "load_storage_connection_parameters_from_environ() "
                "Check os env variables"
            )

        target_initializers = {
            DataSaveTarget.BACKBLAZE: lambda: setattr(
                self, 's3_client',
                self._get_s3_client(self.data_sink_config.storage_connection_parameters)
            ),
            DataSaveTarget.AZURE_BLOB: lambda: setattr(
                self, 'azure_container_client',
                self._get_azure_container_client(self.data_sink_config.storage_connection_parameters)
            )
        }

        initializer = target_initializers.get(self.data_sink_config.data_save_target)

        if initializer:
            initializer()

    @staticmethod
    def _get_azure_container_client(storage_connection_parameters) -> 'azure.storage.blob.ContainerClient':
        from azure.storage.blob import BlobServiceClient

        try:
            azure_blob_service_client = BlobServiceClient.from_connection_string(
                storage_connection_parameters.azure_blob_parameters_with_key
            )

            azure_container_client = azure_blob_service_client.get_container_client(
                storage_connection_parameters.azure_container_name
            )
            return azure_container_client
        except Exception as e:
            print(f"Could not connect to Azure: {e}")

    @staticmethod
    def _get_s3_client(storage_connection_parameters: StorageConnectionParameters) -> boto3.client:
        try:
            s3_client = boto3.client(
                's3',
                aws_access_key_id=storage_connection_parameters.backblaze_access_key_id,
                aws_secret_access_key=storage_connection_parameters.backblaze_secret_access_key,
                endpoint_url=storage_connection_parameters.backblaze_endpoint_url,
                region_name='us-east-1',
                config=Config(signature_version='s3v4', retries={'max_attempts': 100,'mode': 'adaptive'})
            )
            return s3_client
        except Exception as e:
            print(f"Error whilst connecting to Backblaze S3: {e}")

    def start_stream_writer(
        self,
        queue: DifferenceDepthQueue | TradeQueue,
        asset_parameters: AssetParameters,
    ) -> None:
        thread = threading.Thread(
            target=self._write_stream_to_target,
            args=(
                queue,
                asset_parameters
            ),
            name=f'stream_writer: market: {asset_parameters.market}, stream_type: {asset_parameters.stream_type}'
        )
        thread.start()

    def _write_stream_to_target(
        self,
        queue: DifferenceDepthQueue | TradeQueue,
        asset_parameters: AssetParameters
    ) -> None:
        while not self.global_shutdown_flag.is_set():
            self._process_queue_data(
                queue,
                asset_parameters
            )
            self._sleep_with_flag_check(self.data_sink_config.time_settings.file_duration_seconds)

        self._process_queue_data(
            queue,
            asset_parameters
        )

        self._logger.info(f"{asset_parameters.market} {asset_parameters.stream_type}: ended _stream_writer")

    def _sleep_with_flag_check(self, duration: int) -> None:
        interval = 1
        for _ in range(0, duration, interval):
            if self.global_shutdown_flag.is_set():
                break
            time.sleep(interval)

    def _process_queue_data(
        self,
        queue: DifferenceDepthQueue | TradeQueue,
        asset_parameters: AssetParameters
    ) -> None:
        if not queue.empty():

            stream_data = defaultdict(list)

            while not queue.empty():
                message = queue.get_nowait()

                match = self._stream_message_pair_pattern.search(message)
                pair_found_in_message = match.group(1)

                stream_data[pair_found_in_message].append(message)

            for pair, data in stream_data.items():

                file_name = self.get_file_name(
                    asset_parameters=asset_parameters.get_asset_parameter_with_specified_pair(
                        pair=pair
                    )
                )

                self.save_data(
                    json_content='[' + ','.join(data) + ']',
                    file_save_catalog=self.data_sink_config.file_save_catalog,
                    file_name=file_name
                )

    def save_data(
            self,
            json_content: str,
            file_save_catalog: str,
            file_name: str
    ) -> None:

        data_savers = {
            DataSaveTarget.JSON:
                lambda: self.write_data_to_json_file(json_content=json_content, file_save_catalog=file_save_catalog, file_name=file_name),
            DataSaveTarget.ZIP:
                lambda: self.write_data_to_zip_file(json_content=json_content, file_save_catalog=file_save_catalog, file_name=file_name),
            DataSaveTarget.AZURE_BLOB:
                lambda: self.send_zipped_json_to_azure_container(json_content=json_content, file_name=file_name),
            DataSaveTarget.BACKBLAZE:
                lambda: self.send_zipped_json_to_backblaze_bucket(json_content=json_content, file_name=file_name)
        }

        saver = data_savers.get(self.data_sink_config.data_save_target)
        if saver:
            saver()

    def write_data_to_json_file(self, json_content, file_save_catalog, file_name) -> None:
        file_save_path = f'{file_save_catalog}/{file_name}.json'

        try:
            with open(file_save_path, "w") as f:
                f.write(json_content)
            self._logger.debug(f"Saved to JSON: {file_save_path}")
        except IOError as e:
            self._logger.error(f"IO Error whilst saving to file {file_save_path}: {e}")

    def write_data_to_zip_file(self, json_content: str, file_save_catalog: str, file_name: str):
        file_save_path = f'{file_save_catalog}/{file_name}.json'

<<<<<<< HEAD
        if self.s3_client and self.backblaze_bucket_name:
            try:
                self.send_zipped_json_to_backblaze(data, file_name)
            except Exception as e:
                print(f'error sending to backblaze:{e}'
                      f'gonna send on reserve target'
                      f'')
                dump_path = "dump/"
                file_path = os.path.join(dump_path, file_name)
                self.save_to_zip(data=data, file_name=file_name, file_path=file_path)


        elif self.azure_blob_service_client and self.azure_container_client:
            self.send_zipped_json_to_azure(data, file_name)
=======
        try:
            with zipfile.ZipFile(file_save_path, "w", zipfile.ZIP_DEFLATED, compresslevel=9) as zipf:
                zipf.writestr(file_save_path, json_content)
            self._logger.debug(f"Saved to ZIP: {file_save_path}")
        except IOError as e:
            self._logger.error(f"IO Error whilst saving to zip: {file_save_path}: {e}")
>>>>>>> 2f6efa47

    def send_zipped_json_to_azure_container(self, json_content: str, file_name: str):

        try:
            zip_buffer = io.BytesIO()
            with zipfile.ZipFile(zip_buffer, "w", zipfile.ZIP_DEFLATED, compresslevel=9) as zipf:
                json_filename = f"{file_name}.json"
                zipf.writestr(json_filename, json_content)

            zip_buffer.seek(0)

            blob_client = self.azure_container_client.get_blob_client(blob=f"{file_name}.zip")
            blob_client.upload_blob(zip_buffer, overwrite=True)
            self._logger.debug(f"Successfully sent {file_name}.zip to Azure Blob container")
        except Exception as e:
            self._logger.error(f"Error during sending ZIP to Azure Blob: {file_name} {e}")

<<<<<<< HEAD
    def send_zipped_json_to_backblaze(self, data, file_name: str):
        zip_buffer = io.BytesIO()
        with zipfile.ZipFile(zip_buffer, "w", zipfile.ZIP_DEFLATED, compresslevel=9) as zipf:

            json_filename = f"{file_name}.json"
            zipf.writestr(json_filename, data)
=======
    def send_zipped_json_to_backblaze_bucket(self, json_content: str, file_name: str):
        try:
            zip_buffer = io.BytesIO()
            with zipfile.ZipFile(zip_buffer, "w", zipfile.ZIP_DEFLATED, compresslevel=9) as zipf:

                json_filename = f"{file_name}.json"
                zipf.writestr(json_filename, json_content)
>>>>>>> 2f6efa47

        zip_buffer.seek(0)

<<<<<<< HEAD
        response = self.s3_client.put_object(
            Bucket=self.backblaze_bucket_name,
            Key=f"{file_name}.zip",
            Body=zip_buffer.getvalue()
        )
        http_status_code = response['ResponseMetadata']['HTTPStatusCode']

        if http_status_code != 200 :
            raise Exception(f'sth bad with upload response {response}')

        self.logger.debug(f"Successfully sent {file_name}.zip to Backblaze B2 bucket: {self.backblaze_bucket_name}")

=======
            response = self.s3_client.put_object(
                Bucket=self.data_sink_config.storage_connection_parameters.backblaze_bucket_name,
                Key=f"{file_name}.zip",
                Body=zip_buffer.getvalue()
            )
            http_status_code = response['ResponseMetadata']['HTTPStatusCode']

            if http_status_code != 200 :
                raise Exception(f'sth bad with upload response {response}')

            self._logger.debug(f"Successfully sent {file_name}.zip to Backblaze B2 bucket: "
                              f"{self.data_sink_config.storage_connection_parameters.backblaze_bucket_name}")
        except Exception as e:
            print(f'error sending to backblaze:{e}'
                  f'gonna send on reserve target'
                  f'')

            self.write_data_to_zip_file(
                json_content=json_content,
                file_name=file_name,
                file_save_catalog=self.data_sink_config.file_save_catalog
            )
>>>>>>> 2f6efa47

    @staticmethod
    def get_file_name(asset_parameters: AssetParameters) -> str:

        if len(asset_parameters.pairs) != 1:
            raise Exception(f"asset_parameters.pairs should've been a string")

        formatted_now_timestamp = TimestampsGenerator.get_utc_formatted_timestamp_for_file_name()
        return (
            f"binance"
            f"_{asset_parameters.stream_type.name.lower()}"
            f"_{asset_parameters.market.name.lower()}"
            f"_{asset_parameters.pairs[0].lower()}"
            f"_{formatted_now_timestamp}"
        )<|MERGE_RESOLUTION|>--- conflicted
+++ resolved
@@ -8,13 +8,8 @@
 from collections import defaultdict
 import re
 
-<<<<<<< HEAD
-import boto3
-from azure.storage.blob import BlobServiceClient
-=======
 # import azure.storage.blob
 import boto3
->>>>>>> 2f6efa47
 from botocore.config import Config
 
 from binance_archiver import DataSinkConfig
@@ -244,29 +239,12 @@
     def write_data_to_zip_file(self, json_content: str, file_save_catalog: str, file_name: str):
         file_save_path = f'{file_save_catalog}/{file_name}.json'
 
-<<<<<<< HEAD
-        if self.s3_client and self.backblaze_bucket_name:
-            try:
-                self.send_zipped_json_to_backblaze(data, file_name)
-            except Exception as e:
-                print(f'error sending to backblaze:{e}'
-                      f'gonna send on reserve target'
-                      f'')
-                dump_path = "dump/"
-                file_path = os.path.join(dump_path, file_name)
-                self.save_to_zip(data=data, file_name=file_name, file_path=file_path)
-
-
-        elif self.azure_blob_service_client and self.azure_container_client:
-            self.send_zipped_json_to_azure(data, file_name)
-=======
         try:
             with zipfile.ZipFile(file_save_path, "w", zipfile.ZIP_DEFLATED, compresslevel=9) as zipf:
                 zipf.writestr(file_save_path, json_content)
             self._logger.debug(f"Saved to ZIP: {file_save_path}")
         except IOError as e:
             self._logger.error(f"IO Error whilst saving to zip: {file_save_path}: {e}")
->>>>>>> 2f6efa47
 
     def send_zipped_json_to_azure_container(self, json_content: str, file_name: str):
 
@@ -284,14 +262,6 @@
         except Exception as e:
             self._logger.error(f"Error during sending ZIP to Azure Blob: {file_name} {e}")
 
-<<<<<<< HEAD
-    def send_zipped_json_to_backblaze(self, data, file_name: str):
-        zip_buffer = io.BytesIO()
-        with zipfile.ZipFile(zip_buffer, "w", zipfile.ZIP_DEFLATED, compresslevel=9) as zipf:
-
-            json_filename = f"{file_name}.json"
-            zipf.writestr(json_filename, data)
-=======
     def send_zipped_json_to_backblaze_bucket(self, json_content: str, file_name: str):
         try:
             zip_buffer = io.BytesIO()
@@ -299,24 +269,9 @@
 
                 json_filename = f"{file_name}.json"
                 zipf.writestr(json_filename, json_content)
->>>>>>> 2f6efa47
-
-        zip_buffer.seek(0)
-
-<<<<<<< HEAD
-        response = self.s3_client.put_object(
-            Bucket=self.backblaze_bucket_name,
-            Key=f"{file_name}.zip",
-            Body=zip_buffer.getvalue()
-        )
-        http_status_code = response['ResponseMetadata']['HTTPStatusCode']
-
-        if http_status_code != 200 :
-            raise Exception(f'sth bad with upload response {response}')
-
-        self.logger.debug(f"Successfully sent {file_name}.zip to Backblaze B2 bucket: {self.backblaze_bucket_name}")
-
-=======
+
+            zip_buffer.seek(0)
+
             response = self.s3_client.put_object(
                 Bucket=self.data_sink_config.storage_connection_parameters.backblaze_bucket_name,
                 Key=f"{file_name}.zip",
@@ -339,7 +294,6 @@
                 file_name=file_name,
                 file_save_catalog=self.data_sink_config.file_save_catalog
             )
->>>>>>> 2f6efa47
 
     @staticmethod
     def get_file_name(asset_parameters: AssetParameters) -> str:
